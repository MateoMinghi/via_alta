--- conflicted
+++ resolved
@@ -11,53 +11,6 @@
         via: '#84251c',
         background: 'var(--background)',
         foreground: 'var(--foreground)',
-<<<<<<< HEAD
-<<<<<<< Updated upstream
-        card: 'var(--card)',
-        cardForeground: 'var(--card-foreground)',
-        popover: 'var(--popover)',
-        popoverForeground: 'var(--popover-foreground)',
-        primary: 'var(--primary)',
-        primaryForeground: 'var(--primary-foreground)',
-        secondary: 'var(--secondary)',
-        secondaryForeground: 'var(--secondary-foreground)',
-        muted: 'var(--muted)',
-        mutedForeground: 'var(--muted-foreground)',
-        accent: 'var(--accent)',
-        accentForeground: 'var(--accent-foreground)',
-        destructive: 'var(--destructive)',
-        destructiveForeground: 'var(--destructive-foreground)',
-=======
-        card: {
-          DEFAULT: 'var(--card)',
-          foreground: 'var(--card-foreground)',
-        },
-        popover: {
-          DEFAULT: 'var(--popover)',
-          foreground: 'var(--popover-foreground)',
-        },
-        primary: {
-          DEFAULT: 'var(--primary)',
-          foreground: 'var(--primary-foreground)',
-        },
-        secondary: {
-          DEFAULT: 'var(--secondary)',
-          foreground: 'var(--secondary-foreground)',
-        },
-        muted: {
-          DEFAULT: 'var(--muted)',
-          foreground: 'var(--muted-foreground)',
-        },
-        accent: {
-          DEFAULT: 'var(--accent)',
-          foreground: 'var(--accent-foreground)',
-        },
-        destructive: {
-          DEFAULT: 'var(--destructive)',
-          foreground: 'var(--destructive-foreground)',
-        },
->>>>>>> Stashed changes
-=======
         card:{
           DEFAULT: 'var(--card)',
           foreground: 'var(--card-foreground)',
@@ -86,7 +39,6 @@
           DEFAULT: 'var(--destructive)',
           foreground: 'var(--destructive-foreground)',
         },
->>>>>>> ea4b39e0
         border: 'var(--border)',
         input: 'var(--input)',
         ring: 'var(--ring)',
