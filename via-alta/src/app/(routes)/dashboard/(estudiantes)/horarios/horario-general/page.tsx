--- conflicted
+++ resolved
@@ -2,12 +2,6 @@
 
 import React, { useState, useEffect } from 'react';
 import GroupInfoDialog from '@/components/GroupInfoDialog';
-<<<<<<< HEAD
-import { cn } from '@/lib/utils';
-=======
-import { DndProvider, useDrag, useDrop } from 'react-dnd';
-import { HTML5Backend } from 'react-dnd-html5-backend';
->>>>>>> d7b4d183
 
 // Dummy data for UI demonstration
 const daysOfWeek = ['Lunes', 'Martes', 'Miércoles', 'Jueves', 'Viernes'];
@@ -114,114 +108,6 @@
     return h * 60 + m;
   };
 
-<<<<<<< HEAD
-  // Function to generate a consistent color based on subject name
-  const getSubjectColor = (subjectTitle: string): { text: string; border: string; bg: string } => {
-    const colorOptions = [
-      { text: 'text-blue-700', border: 'border-blue-400', bg: 'bg-blue-50' },
-      { text: 'text-green-700', border: 'border-green-400', bg: 'bg-green-50' },
-      { text: 'text-amber-700', border: 'border-amber-400', bg: 'bg-amber-50' },
-      { text: 'text-purple-700', border: 'border-purple-400', bg: 'bg-purple-50' },
-      { text: 'text-pink-700', border: 'border-pink-400', bg: 'bg-pink-50' },
-      { text: 'text-indigo-700', border: 'border-indigo-400', bg: 'bg-indigo-50' },
-      { text: 'text-rose-700', border: 'border-rose-400', bg: 'bg-rose-50' },
-      { text: 'text-teal-700', border: 'border-teal-400', bg: 'bg-teal-50' },
-      { text: 'text-cyan-700', border: 'border-cyan-400', bg: 'bg-cyan-50' },
-      { text: 'text-orange-700', border: 'border-orange-400', bg: 'bg-orange-50' },
-      { text: 'text-lime-700', border: 'border-lime-400', bg: 'bg-lime-50' },
-      { text: 'text-emerald-700', border: 'border-emerald-400', bg: 'bg-emerald-50' },
-      { text: 'text-sky-700', border: 'border-sky-400', bg: 'bg-sky-50' },
-      { text: 'text-violet-700', border: 'border-violet-400', bg: 'bg-violet-50' },
-      { text: 'text-fuchsia-700', border: 'border-fuchsia-400', bg: 'bg-fuchsia-50' },
-      { text: 'text-red-700', border: 'border-red-400', bg: 'bg-red-50' },
-    ];
-    
-    // Create a basic hash of the subject name to get a consistent color
-    let hashCode = 0;
-    for (let i = 0; i < subjectTitle.length; i++) {
-      hashCode = ((hashCode << 5) - hashCode) + subjectTitle.charCodeAt(i);
-      hashCode = hashCode & hashCode; 
-    }
-    
-    // Use the hash to select a color
-    const colorIndex = Math.abs(hashCode) % colorOptions.length;
-    return colorOptions[colorIndex];
-  };
-
-  // Create a matrix representation of the schedule
-  const scheduleMatrix = React.useMemo(() => {
-    const matrix: { [key: string]: { [key: string]: GeneralScheduleItem[] } } = {};
-  
-    timeSlots.forEach(time => {
-      matrix[time] = {};
-      daysOfWeek.forEach(day => {
-        matrix[time][day] = [];
-      });
-    });
-  
-    // Fill the matrix with scheduled items
-    schedule.forEach(item => {
-      if (!item?.Dia || !item?.HoraInicio) return;
-      const start = timeToMinutes(item.HoraInicio);
-      const end = timeToMinutes(item.HoraFin);
-  
-      // Add the item to each 30-minute slot it spans
-      for (let t = start; t < end; t += 30) {
-        const slot = `${String(Math.floor(t / 60)).padStart(2, '0')}:${String(t % 60).padStart(2, '0')}`;
-        if (matrix[slot]?.[item.Dia]) {
-          matrix[slot][item.Dia].push(item);
-        }
-      }
-    });
-  
-    return matrix;
-  }, [schedule]);
-
-  // Component for a cell in the schedule grid
-  const Cell = ({ day, time }: { day: string; time: string }) => {
-    // Get items that span this time slot
-    const items = scheduleMatrix[time]?.[day] || [];
-    
-    return (
-      <div className={cn(
-        'border border-gray-200 p-1 relative h-full',
-        items.length > 0 ? 'bg-blue-50/50' : 'bg-white'
-      )}>
-        <div className="flex flex-row gap-0.5 h-full">
-          {items.map((item, index) => {
-            const colors = getSubjectColor(item.MateriaNombre || item.NombreCarrera || '');
-            // Calculate width based on number of items
-            const widthClass = items.length === 1 ? 'w-full' : 
-                               items.length === 2 ? 'w-[calc(50%-2px)]' :
-                               items.length === 3 ? 'w-[calc(33.333%-2px)]' : 'w-[calc(25%-2px)]';
-            
-            return (
-              <div
-                key={`${item.IdGrupo}-${index}`}
-                className={cn(
-                  'p-1 text-xs rounded-md border shadow-sm h-full',
-                  'flex flex-col justify-between',
-                  `border-l-4 ${colors.border} ${colors.bg}`,
-                  'cursor-pointer hover:shadow-md transition-all',
-                  widthClass
-                )}
-                onClick={() => {
-                  setSelectedGroup(item);
-                  setDialogOpen(true);
-                }}
-              >
-                <div className={cn('font-medium truncate', colors.text)}>
-                  {item.MateriaNombre || item.NombreCarrera}
-                </div>
-                {/* Teacher name display removed as requested */}
-              </div>
-            );
-          })}
-        </div>
-      </div>
-    );
-  };
-
   return (
     <div className="w-full pb-8 flex flex-col gap-4">
       <div className="flex justify-end mb-2">
@@ -233,170 +119,60 @@
           {isLoading ? 'Generando...' : 'Generar horario general'}
         </button>
       </div>
-      
+      {/* Replace grid with table for rowSpan support */}
       <div className="overflow-x-auto w-full">
-        <div className="min-w-[800px]">
-          <div className="grid grid-cols-[100px_repeat(5,1fr)] grid-rows-[auto_repeat(19,2.5rem)]">
-            <div className="h-10" />
-            {daysOfWeek.map((day) => (
-              <div key={day} className="h-10 flex items-center justify-center font-medium border-b">
-                {day}
-              </div>
+        <table className="table-fixed w-full border-collapse">
+          <thead>
+            <tr>
+              <th className="w-20 border p-2"></th>
+              {daysOfWeek.map(day => (
+                <th key={day} className="border p-2 text-center font-medium">
+                  {day}
+                </th>
+              ))}
+            </tr>
+          </thead>
+          <tbody>
+            {timeSlots.map(time => (
+              <tr key={time}>
+                <th className="border p-2 text-right text-sm">{time}</th>
+                {daysOfWeek.map(day => {
+                  // Show all groups that span this time slot
+                  const slotMinutes = timeToMinutes(time);
+                  const items = schedule.filter(i => {
+                    if (i.Dia !== day) return false;
+                    const start = timeToMinutes(i.HoraInicio);
+                    const end = timeToMinutes(i.HoraFin);
+                    return slotMinutes >= start && slotMinutes < end;
+                  });
+                  return (
+                    <td key={`${day}-${time}`} className="border p-2 align-top">
+                      {items.length > 0 ? (
+                        <div className="flex flex-col gap-1">
+                          {items.map(item => (
+                            <div
+                              key={item.IdGrupo}
+                              className="bg-blue-50 rounded p-1 mb-1 cursor-pointer hover:bg-blue-100"
+                              onClick={() => {
+                                setSelectedGroup(item);
+                                setDialogOpen(true);
+                              }}
+                            >
+                              <div className="text-xs font-medium text-blue-500 truncate">{item.MateriaNombre}</div>
+                            </div>
+                          ))}
+                        </div>
+                      ) : null}
+                    </td>
+                  );
+                })}
+              </tr>
             ))}
-
-            {timeSlots.map((time) => (
-              <React.Fragment key={time}>
-                <div className="flex items-start justify-end pr-2 text-sm text-muted-foreground -mt-2">
-                  {time}
-                </div>
-                {daysOfWeek.map((day) => (
-                  <Cell key={`${day}-${time}`} day={day} time={time} />
-                ))}
-              </React.Fragment>
-            ))}
-          </div>
-        </div>
+          </tbody>
+        </table>
       </div>
-      
       <GroupInfoDialog open={dialogOpen} onClose={() => setDialogOpen(false)} group={selectedGroup} />
       {isLoading && <div className="text-center text-gray-500 mt-4">Cargando horario...</div>}
     </div>
-=======
-  // Helper to get time string from minutes
-  const minutesToTime = (minutes: number): string => {
-    const h = Math.floor(minutes / 60).toString().padStart(2, '0');
-    const m = (minutes % 60).toString().padStart(2, '0');
-    return `${h}:${m}`;
-  };
-
-  // Draggable schedule item
-  function DraggableScheduleItem({ item, onClick }: { item: GeneralScheduleItem, onClick: () => void }) {
-    const [{ isDragging }, drag] = useDrag(() => ({
-      type: ItemTypes.SCHEDULE_ITEM,
-      item: { id: item.IdGrupo },
-      collect: (monitor) => ({ isDragging: monitor.isDragging() })
-    }), [item]);
-    return (
-      <div
-        ref={drag}
-        className={`bg-blue-50 rounded p-1 mb-1 cursor-move hover:bg-blue-100 ${isDragging ? 'opacity-50' : ''}`}
-        onClick={onClick}
-      >
-        <div className="text-xs font-medium text-blue-500 truncate">{item.MateriaNombre}</div>
-      </div>
-    );
-  }
-
-  // Droppable cell
-  function DroppableCell({
-    day,
-    time,
-    children,
-    onDropItem
-  }: {
-    day: string,
-    time: string,
-    children: React.ReactNode,
-    onDropItem: (itemId: number, newDay: string, newTime: string) => void
-  }) {
-    const [, drop] = useDrop(() => ({
-      accept: ItemTypes.SCHEDULE_ITEM,
-      drop: (dragged: { id: number }) => {
-        onDropItem(dragged.id, day, time);
-      }
-    }), [day, time]);
-    return (
-      <td ref={drop} className="border p-2 align-top min-h-[40px]">{children}</td>
-    );
-  }
-
-  // Handle drop: update item's day and start/end time
-  const handleDropItem = (itemId: number, newDay: string, newTime: string) => {
-    setSchedule(prev => prev.map(item => {
-      if (item.IdGrupo !== itemId) return item;
-      // Calculate duration in minutes
-      const duration = timeToMinutes(item.HoraFin) - timeToMinutes(item.HoraInicio);
-      const newStart = timeToMinutes(newTime);
-      const newEnd = newStart + duration;
-      return {
-        ...item,
-        Dia: newDay,
-        HoraInicio: minutesToTime(newStart),
-        HoraFin: minutesToTime(newEnd)
-      };
-    }));
-    // TODO: Sync with backend via API
-  };
-
-  return (
-    <DndProvider backend={HTML5Backend}>
-      <div className="w-full pb-8 flex flex-col gap-4">
-        <div className="flex justify-end mb-2">
-          <button
-            onClick={handleGenerateSchedule}
-            className="px-4 py-2 bg-blue-600 text-white rounded hover:bg-blue-700 disabled:opacity-50"
-            disabled={isLoading}
-          >
-            {isLoading ? 'Generando...' : 'Generar horario general'}
-          </button>
-        </div>
-        <div className="overflow-x-auto w-full">
-          <table className="table-fixed w-full border-collapse">
-            <thead>
-              <tr>
-                <th className="w-20 border p-2"></th>
-                {daysOfWeek.map(day => (
-                  <th key={day} className="border p-2 text-center font-medium">
-                    {day}
-                  </th>
-                ))}
-              </tr>
-            </thead>
-            <tbody>
-              {timeSlots.map(time => (
-                <tr key={time}>
-                  <th className="border p-2 text-right text-sm">{time}</th>
-                  {daysOfWeek.map(day => {
-                    const slotMinutes = timeToMinutes(time);
-                    const items = schedule.filter(i => {
-                      if (i.Dia !== day) return false;
-                      const start = timeToMinutes(i.HoraInicio);
-                      const end = timeToMinutes(i.HoraFin);
-                      return slotMinutes >= start && slotMinutes < end;
-                    });
-                    return (
-                      <DroppableCell
-                        key={`${day}-${time}`}
-                        day={day}
-                        time={time}
-                        onDropItem={handleDropItem}
-                      >
-                        {items.length > 0 ? (
-                          <div className="flex flex-col gap-1">
-                            {items.map((item, idx) => (
-                              <DraggableScheduleItem
-                                key={`${item.IdGrupo}-${item.Dia}-${item.HoraInicio}-${item.HoraFin}-${idx}`}
-                                item={item}
-                                onClick={() => {
-                                  setSelectedGroup(item);
-                                  setDialogOpen(true);
-                                }}
-                              />
-                            ))}
-                          </div>
-                        ) : null}
-                      </DroppableCell>
-                    );
-                  })}
-                </tr>
-              ))}
-            </tbody>
-          </table>
-        </div>
-        <GroupInfoDialog open={dialogOpen} onClose={() => setDialogOpen(false)} group={selectedGroup} />
-        {isLoading && <div className="text-center text-gray-500 mt-4">Cargando horario...</div>}
-      </div>
-    </DndProvider>
->>>>>>> d7b4d183
   );
 }