import * as React from 'react';
import { Slot } from '@radix-ui/react-slot';
import { cva, type VariantProps } from 'class-variance-authority';
import { cn } from '@/lib/utils';

const buttonVariants = cva(
  'inline-flex items-center justify-center gap-2 whitespace-nowrap rounded-md text-sm font-medium ring-offset-background transition-colors focus-visible:outline-none focus-visible:ring-2 focus-visible:ring-ring focus-visible:ring-offset-2 disabled:pointer-events-none disabled:opacity-50 [&_svg]:pointer-events-none [&_svg]:size-4 [&_svg]:shrink-0',
  {
    variants: {
      variant: {
        default: 'bg-primary text-primary-foreground hover:bg-primary/90',
        destructive:
          'bg-destructive text-destructive-foreground hover:bg-destructive/90',
        outline:
          'border border-input bg-background hover:bg-accent hover:text-accent-foreground',
        secondary:
          'bg-secondary text-secondary-foreground hover:bg-secondary/80',
        ghost: 'hover:bg-accent hover:text-accent-foreground',
        link: 'text-primary underline-offset-4 hover:underline',
        // New nav variant for the active/inactive states
        nav: 'text-foreground hover:bg-accent hover:text-accent-foreground',
      },
      size: {
        default: 'h-10 px-4 py-2',
        sm: 'h-9 rounded-md px-3',
        lg: 'h-11 rounded-md px-8',
        icon: 'h-10 w-10',
      },
<<<<<<< HEAD
<<<<<<< Updated upstream
=======
      isActive: {
        true: 'bg-black text-white border border-white rounded-full py-4 px-8',
        false: 'text-white rounded-full py-4 px-8 border border-transparent',
      },
>>>>>>> Stashed changes
=======
      isActive: {
        true: 'bg-black text-white border border-white rounded-full py-4 px-8',
        false: 'text-white rounded-full py-4 px-8 border border-black',
      },
>>>>>>> ea4b39e0
    },
    defaultVariants: {
      variant: 'default',
      size: 'default',
      isActive: false,
    },
  },
);

export interface ButtonProps
  extends React.ButtonHTMLAttributes<HTMLButtonElement>,
    VariantProps<typeof buttonVariants> {
  asChild?: boolean;
  isActive?: boolean;
}

const Button = React.forwardRef<HTMLButtonElement, ButtonProps>(
  ({
    className, variant, size, isActive, asChild = false, ...props
  }, ref) => {
    const Comp = asChild ? Slot : 'button';
    return (
      <Comp
<<<<<<< HEAD
<<<<<<< Updated upstream
        className={cn(buttonVariants({ variant, size, className }))}
=======
        className={cn(buttonVariants({
          variant, size, isActive, className,
        }))}
>>>>>>> Stashed changes
=======
        className={cn(buttonVariants({ variant, size, isActive, className }))}
>>>>>>> ea4b39e0
        ref={ref}
        {...props}
      />
    );
  },
);

Button.displayName = 'Button';

export { Button, buttonVariants };<|MERGE_RESOLUTION|>--- conflicted
+++ resolved
@@ -26,20 +26,10 @@
         lg: 'h-11 rounded-md px-8',
         icon: 'h-10 w-10',
       },
-<<<<<<< HEAD
-<<<<<<< Updated upstream
-=======
       isActive: {
         true: 'bg-black text-white border border-white rounded-full py-4 px-8',
         false: 'text-white rounded-full py-4 px-8 border border-transparent',
       },
->>>>>>> Stashed changes
-=======
-      isActive: {
-        true: 'bg-black text-white border border-white rounded-full py-4 px-8',
-        false: 'text-white rounded-full py-4 px-8 border border-black',
-      },
->>>>>>> ea4b39e0
     },
     defaultVariants: {
       variant: 'default',
@@ -63,17 +53,9 @@
     const Comp = asChild ? Slot : 'button';
     return (
       <Comp
-<<<<<<< HEAD
-<<<<<<< Updated upstream
-        className={cn(buttonVariants({ variant, size, className }))}
-=======
         className={cn(buttonVariants({
           variant, size, isActive, className,
         }))}
->>>>>>> Stashed changes
-=======
-        className={cn(buttonVariants({ variant, size, isActive, className }))}
->>>>>>> ea4b39e0
         ref={ref}
         {...props}
       />
